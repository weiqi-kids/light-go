--- conflicted
+++ resolved
@@ -5,12 +5,8 @@
 flask>=2.3.0          # REST API
 websockets>=11.0      # WebSocket API
 sgfmill>=1.1          # SGF parsing library
-<<<<<<< HEAD
-
 psutil>=5.9.0  # system monitoring
 GPUtil>=1.4.0  # GPU monitoring
-=======
 fastapi>=0.100.0      # REST API server using FastAPI
 uvicorn>=0.22.0       # ASGI server for FastAPI
-httpx<0.24           # HTTP client for FastAPI tests
->>>>>>> 3bd9b8b9
+httpx<0.24           # HTTP client for FastAPI tests