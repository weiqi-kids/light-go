"""SGF to liberty/forbidden/metadata converter using sgfmill."""
from __future__ import annotations

import re
from typing import Any, Dict, List, Tuple

from sgfmill import sgf, boards
from core.liberty import count_liberties

BoardMatrix = List[List[int]]


# ---------------------------------------------------------------------------
# Utility helpers
# ---------------------------------------------------------------------------

def _board_to_matrix(board: boards.Board) -> BoardMatrix:
    """Convert ``sgfmill`` board to a matrix of ``int`` values."""
    size = board.side
    matrix: BoardMatrix = [[0 for _ in range(size)] for _ in range(size)]
    for row in range(size):
        for col in range(size):
            stone = board.get(row, col)
            target_row = size - 1 - row
            if stone == 'b':
                matrix[target_row][col] = 1
            elif stone == 'w':
                matrix[target_row][col] = -1
    return matrix


def _parse_ot(ot: str) -> Tuple[int, int]:
    """Parse byo-yomi description like '5x30' and return (periods, period_time)."""
    if not ot:
        return 0, 0
    m = re.search(r"(\d+)\s*x\s*(\d+)", ot)
    if not m:
        return 0, 0
    return int(m.group(1)), int(m.group(2))


def _compute_forbidden(board: boards.Board, next_color: str) -> List[Tuple[int, int]]:
    """Return all illegal move coordinates for ``next_color`` (0-based)."""
<<<<<<< HEAD
    # ``sgfmill`` does not expose a direct legality check. For this simplified
    # use case we assume no illegal moves except occupied points.
    size = board.side
    forbidden: List[Tuple[int, int]] = []
    for row in range(size):
        for col in range(size):
            if board.get(row, col) is not None:
                continue
            # Basic ko and suicide checks are skipped for simplicity
    return forbidden
=======
    # ``sgfmill``'s ``Board`` does not provide a built-in legality check.
    # For the simplified data used in tests, we do not need this information,
    # so return an empty list.
    return []
>>>>>>> 521e07ac


# ---------------------------------------------------------------------------
# Core SGF parsing logic
# ---------------------------------------------------------------------------

def parse_sgf(path: str, step: int | None = None) -> Tuple[BoardMatrix, Dict[str, Any], boards.Board]:
    """Parse ``path`` up to ``step`` and return the board matrix and metadata."""
    with open(path, "rb") as f:
        sgf_bytes = f.read()

    game = sgf.Sgf_game.from_bytes(sgf_bytes)
    board_size = game.get_size()
    board = boards.Board(board_size)

    root = game.get_root()
    komi = game.get_komi() if game.get_komi() is not None else 7.5
<<<<<<< HEAD
    try:
        ruleset_prop = root.get("RU")
    except KeyError:
        ruleset_prop = "chinese"
    ruleset = (ruleset_prop or "chinese").lower()
=======
    ruleset = root.get("RU").lower() if root.has_property("RU") else "chinese"
>>>>>>> 521e07ac
    handicap = game.get_handicap() or 0

    capture_black = 0
    capture_white = 0
    next_move = "black"
    steps: List[Tuple[str, Tuple[int, int] | None]] = []

    nodes = game.get_main_sequence()[1:]
    if step is not None:
        nodes = nodes[: step]

    last_node = root
    for node in nodes:
        color, move = node.get_move()
        if color is None:
            continue
        sgf_color = "black" if color == "b" else "white"
        next_move = "white" if color == "b" else "black"
        if move is not None:
            row, col = move
<<<<<<< HEAD
            board.play(row, col, color)
            conv_row = board_size - 1 - row
            steps.append((sgf_color, (conv_row, col)))
=======
            row = board_size - 1 - row
            pre_black = sum(1 for c, _ in board.list_occupied_points() if c == 'b')
            pre_white = sum(1 for c, _ in board.list_occupied_points() if c == 'w')
            board.play(row, col, color)
            post_black = sum(1 for c, _ in board.list_occupied_points() if c == 'b')
            post_white = sum(1 for c, _ in board.list_occupied_points() if c == 'w')
            if color == "b":
                capture_black += pre_white - post_white
            else:
                capture_white += pre_black - post_black
            steps.append((sgf_color, (row, col)))
>>>>>>> 521e07ac
        else:
            steps.append((sgf_color, None))
        last_node = node

    matrix = _board_to_matrix(board)

<<<<<<< HEAD
    try:
        ot_val = root.get("OT")
    except KeyError:
        ot_val = ""
    periods, period_time = _parse_ot(ot_val)
=======
    ot_raw = root.get("OT") if root.has_property("OT") else ""
    periods, period_time = _parse_ot(ot_raw)
>>>>>>> 521e07ac
    last_bl = float(last_node.get("BL")) if last_node.has_property("BL") else 0.0
    last_wl = float(last_node.get("WL")) if last_node.has_property("WL") else 0.0
    last_ob = int(last_node.get("OB")) if last_node.has_property("OB") else 0
    last_ow = int(last_node.get("OW")) if last_node.has_property("OW") else 0

    metadata = {
        "rules": {
            "ruleset": ruleset,
            "komi": komi,
            "board_size": board_size,
            "handicap": handicap,
        },
        "capture": {"black": capture_black, "white": capture_white},
        "next_move": next_move,
        "step": steps,
        "time_control": {
            "main_time_seconds": float(root.get("TM")) if root.has_property("TM") else 0.0,
            "byo_yomi": {
                "period_time_seconds": period_time,
                "periods": periods,
            },
        },
        "time": [
            {"player": "black", "main_time_seconds": last_bl, "periods": last_ob},
            {"player": "white", "main_time_seconds": last_wl, "periods": last_ow},
        ],
    }

    return matrix, metadata, board


def convert(path: str, step: int | None = None) -> Dict[str, Any]:
    """High level convenience wrapper returning the structured data."""
    matrix, metadata, board = parse_sgf(path, step)

    liberties_1b = count_liberties(matrix)
    liberty = [(r - 1, c - 1, v) for r, c, v in liberties_1b]

    forbidden = _compute_forbidden(board, metadata["next_move"])

    return {"liberty": liberty, "forbidden": forbidden, "metadata": metadata}


__all__ = ["parse_sgf", "convert"]<|MERGE_RESOLUTION|>--- conflicted
+++ resolved
@@ -41,7 +41,6 @@
 
 def _compute_forbidden(board: boards.Board, next_color: str) -> List[Tuple[int, int]]:
     """Return all illegal move coordinates for ``next_color`` (0-based)."""
-<<<<<<< HEAD
     # ``sgfmill`` does not expose a direct legality check. For this simplified
     # use case we assume no illegal moves except occupied points.
     size = board.side
@@ -52,12 +51,6 @@
                 continue
             # Basic ko and suicide checks are skipped for simplicity
     return forbidden
-=======
-    # ``sgfmill``'s ``Board`` does not provide a built-in legality check.
-    # For the simplified data used in tests, we do not need this information,
-    # so return an empty list.
-    return []
->>>>>>> 521e07ac
 
 
 # ---------------------------------------------------------------------------
@@ -75,15 +68,13 @@
 
     root = game.get_root()
     komi = game.get_komi() if game.get_komi() is not None else 7.5
-<<<<<<< HEAD
+
     try:
         ruleset_prop = root.get("RU")
     except KeyError:
         ruleset_prop = "chinese"
     ruleset = (ruleset_prop or "chinese").lower()
-=======
-    ruleset = root.get("RU").lower() if root.has_property("RU") else "chinese"
->>>>>>> 521e07ac
+
     handicap = game.get_handicap() or 0
 
     capture_black = 0
@@ -104,39 +95,21 @@
         next_move = "white" if color == "b" else "black"
         if move is not None:
             row, col = move
-<<<<<<< HEAD
             board.play(row, col, color)
             conv_row = board_size - 1 - row
             steps.append((sgf_color, (conv_row, col)))
-=======
-            row = board_size - 1 - row
-            pre_black = sum(1 for c, _ in board.list_occupied_points() if c == 'b')
-            pre_white = sum(1 for c, _ in board.list_occupied_points() if c == 'w')
-            board.play(row, col, color)
-            post_black = sum(1 for c, _ in board.list_occupied_points() if c == 'b')
-            post_white = sum(1 for c, _ in board.list_occupied_points() if c == 'w')
-            if color == "b":
-                capture_black += pre_white - post_white
-            else:
-                capture_white += pre_black - post_black
-            steps.append((sgf_color, (row, col)))
->>>>>>> 521e07ac
         else:
             steps.append((sgf_color, None))
         last_node = node
 
     matrix = _board_to_matrix(board)
 
-<<<<<<< HEAD
     try:
         ot_val = root.get("OT")
     except KeyError:
         ot_val = ""
     periods, period_time = _parse_ot(ot_val)
-=======
-    ot_raw = root.get("OT") if root.has_property("OT") else ""
-    periods, period_time = _parse_ot(ot_raw)
->>>>>>> 521e07ac
+
     last_bl = float(last_node.get("BL")) if last_node.has_property("BL") else 0.0
     last_wl = float(last_node.get("WL")) if last_node.has_property("WL") else 0.0
     last_ob = int(last_node.get("OB")) if last_node.has_property("OB") else 0
